<<<<<<< HEAD
-- 2018-08-15 --
* Fixed universal build to allow for build directories that contain spaces
=======
-- 2018-08-14 --
* Fixed I'm stupid and forgot how line contiuations work in Bash...

-- 2018-07-27 --
* Updated Boost version to 1.67.0
* Fixed tvOS build
>>>>>>> 75d039bb

-- 2018-06-07 --
* Added a CLI flag to create universal FAT binaries for iOS and tvOS.

-- 2018-06-06 --
* Added a CLI flag to place framework headers in a 'boost' root directory.

-- 2018-02-20 --
* Added command line options for macOS architectures
* Added command line options for iOS architectures
* Added '--purge' command line option
* Set iOS architecture to arm64 only, if the minimum iOS version is 11.0
  or newer

-- 2018-02-13 --
* Fixed enforcing the minimum macOS version

-- 2017-02-24 --
* Updated default Boost version to 1.63.0
* Changed min iOS version to 10.0
* Changed min tvOS version to 10.0
* Added a parameter to specify the number of threads to use
* Changed all 'OSX' variable names to 'macOS'
* Changed the name of the log when building for iOS from "iphone-build.log" to
  "ios-build.log"
* Fixed a couple of badly placed braces in the parameter parsing function.
  This should have caused the script to crash when those parameters were used.
  I dunno how or if that ever worked.
* Added more documentation for the --boost-libs parameter. For some reason I
  actually bothered to take the time to build each one of these individually
  and figure out what builds for what. Still a couple things I'm not sure
  about, but... whatever, it's close enough for now. If you want / need more,
  ask.

-- 2016-05-18 --
* Added tvOS support
* Moved build output to a build directory. All output will now be located at:
	{pwd}/build/boost/{boost_version}/{build_target}/
* Only the currently building target will be cleaned (meaning if you are
  building for ios, the osx and tvos output & build directories won't be
  removed).
* Quoted all the path strings (you know, in case you like putting spaces in
  your paths). (Thanks to JanX2 for this)
* Build output is redirected to a log file, rather than stdout / stderr. This
  log file will be located in the target build output directory.
* No longer backup / restore user-config.jam. (No need, since it's being
  written each time the script is run for each target anyways).

-- 2015-09-22 UPDATE --
Added command line args!
You can now specify if you want to build just for iOS or OS X, along with some
other things.
Run boost.sh -h for more info.
Let me know if there are any other parameters that you think would be useful.

-- 2015-09-18 UPDATE --
Fixed script for iOS Simulator (Thanks @XMitja!)
• There is now a MIN_IOS_VERSION variable. Make sure you set this
appropriately.

cleanup function now actually removes all build artifacts

Fixed updateBoost function to move the existing user-config.jam instead 
of copying it. Copying it resulted in writing duplicate entries each time 
the script was run.

NOTE: Currently does not build with bitcode. I will figure that one out when I
get time. 
I'm at the cusp of a product release though, so it might be a little while. 
Just disable bitcode for your project for the time being.

-- 2015-08-26 UPDATE --
The resulting libraries from this script are currently not working for
the iOS simulator under Xcode 7 as of beta 6. I have an issue opened
with Apple about this. It does still work for physical devices though.
As soon as I figure out what the problem is, I will post an update.

-- 2014-12-29 UPDATE --

Updated to work with Boost 1.56, 1.57, and 1.58

Automatically choose the currently selected SDK for both iOS and OSX

Fixed a couple places where the wrong $XXX_DEV_CMD was being used

-- END UPDATE --

This is a modified version of Pete Goodliffe's original boost.sh build script,
(and a couple of other sources whom I can't remember)

The original version didn't work with the 64-bit iPhone Simulator,
and didn't build at all for OSX.

This works for Boost 1.56 and 1.57. If you need the version that builds 1.55
and older, use this gist:
	https://gist.github.com/faithfracture/c629ae4c7168216a9856/61be257e1c0839c85743777d0687becad9913bf7

I also ran into an issue where utf8_codecvt_facet.o existed in both the 
program_options and filesystem libraries. When linking against the
framework, there was a missing vtable entry for it. Adding the step
in unpackArchive() that prepends the library name to the .o files
prevents this error.

I hope this keeps at least one other person from ripping their hair out.

Let me know if you find errors or have optimizations.

I will be updating this as often as necessary.<|MERGE_RESOLUTION|>--- conflicted
+++ resolved
@@ -1,14 +1,12 @@
-<<<<<<< HEAD
 -- 2018-08-15 --
 * Fixed universal build to allow for build directories that contain spaces
-=======
+
 -- 2018-08-14 --
 * Fixed I'm stupid and forgot how line contiuations work in Bash...
 
 -- 2018-07-27 --
 * Updated Boost version to 1.67.0
 * Fixed tvOS build
->>>>>>> 75d039bb
 
 -- 2018-06-07 --
 * Added a CLI flag to create universal FAT binaries for iOS and tvOS.
