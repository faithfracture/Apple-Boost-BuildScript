--- conflicted
+++ resolved
@@ -1,8 +1,7 @@
-<<<<<<< HEAD
 -- 2018-09-20 --
 * Fixed macOS target problem that caused user-config.jam to be ignored
 * Fixed macOS specific share_ptr crasher caused by using -DBOOST_AC_USE_PTHREADS -DBOOST_SP_USE_PTHREADS
-=======
+
 -- 2018-08-24 --
 * Fixed incorrect ordering of params for tar command
 
@@ -25,7 +24,6 @@
 -- 2018-07-27 --
 * Updated Boost version to 1.67.0
 * Fixed tvOS build
->>>>>>> 951271be
 
 -- 2018-06-07 --
 * Added a CLI flag to create universal FAT binaries for iOS and tvOS.
