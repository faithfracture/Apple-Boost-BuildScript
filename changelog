<<<<<<< HEAD

-- 2018-09-20 --
* Added support for building 32/64-bit macOS universal
=======
-- 2018-09-20 --
* Fixed macOS target problem that caused user-config.jam to be ignored
* Fixed macOS specific share_ptr crasher caused by using -DBOOST_AC_USE_PTHREADS -DBOOST_SP_USE_PTHREADS
>>>>>>> 7384ff01

-- 2018-08-24 --
* Fixed incorrect ordering of params for tar command

-- 2018-08-21 --
* Disabled hiding symbols & inlines
  - This was causing clang to throw warnings, regardless of the project's
    visibility settings. I don't see any reason it needs to be enabled
	anyways.

	If this causes a problem for your project let me know and I will add a
	CLI flag to optionally add them back in (or just do it yourself &
	submit a PR!)
	
-- 2018-08-15 --
* Fixed universal build to allow for build directories that contain spaces

-- 2018-08-14 --
* Fixed I'm stupid and forgot how line contiuations work in Bash...

-- 2018-07-27 --
* Updated Boost version to 1.67.0
* Fixed tvOS build

-- 2018-06-07 --
* Added a CLI flag to create universal FAT binaries for iOS and tvOS.

-- 2018-06-06 --
* Added a CLI flag to place framework headers in a 'boost' root directory.

-- 2018-02-20 --
* Added command line options for macOS architectures
* Added command line options for iOS architectures
* Added '--purge' command line option
* Set iOS architecture to arm64 only, if the minimum iOS version is 11.0
  or newer

-- 2018-02-13 --
* Fixed enforcing the minimum macOS version

-- 2017-02-24 --
* Updated default Boost version to 1.63.0
* Changed min iOS version to 10.0
* Changed min tvOS version to 10.0
* Added a parameter to specify the number of threads to use
* Changed all 'OSX' variable names to 'macOS'
* Changed the name of the log when building for iOS from "iphone-build.log" to
  "ios-build.log"
* Fixed a couple of badly placed braces in the parameter parsing function.
  This should have caused the script to crash when those parameters were used.
  I dunno how or if that ever worked.
* Added more documentation for the --boost-libs parameter. For some reason I
  actually bothered to take the time to build each one of these individually
  and figure out what builds for what. Still a couple things I'm not sure
  about, but... whatever, it's close enough for now. If you want / need more,
  ask.

-- 2016-05-18 --
* Added tvOS support
* Moved build output to a build directory. All output will now be located at:
	{pwd}/build/boost/{boost_version}/{build_target}/
* Only the currently building target will be cleaned (meaning if you are
  building for ios, the osx and tvos output & build directories won't be
  removed).
* Quoted all the path strings (you know, in case you like putting spaces in
  your paths). (Thanks to JanX2 for this)
* Build output is redirected to a log file, rather than stdout / stderr. This
  log file will be located in the target build output directory.
* No longer backup / restore user-config.jam. (No need, since it's being
  written each time the script is run for each target anyways).

-- 2015-09-22 UPDATE --
Added command line args!
You can now specify if you want to build just for iOS or OS X, along with some
other things.
Run boost.sh -h for more info.
Let me know if there are any other parameters that you think would be useful.

-- 2015-09-18 UPDATE --
Fixed script for iOS Simulator (Thanks @XMitja!)
• There is now a MIN_IOS_VERSION variable. Make sure you set this
appropriately.

cleanup function now actually removes all build artifacts

Fixed updateBoost function to move the existing user-config.jam instead 
of copying it. Copying it resulted in writing duplicate entries each time 
the script was run.

NOTE: Currently does not build with bitcode. I will figure that one out when I
get time. 
I'm at the cusp of a product release though, so it might be a little while. 
Just disable bitcode for your project for the time being.

-- 2015-08-26 UPDATE --
The resulting libraries from this script are currently not working for
the iOS simulator under Xcode 7 as of beta 6. I have an issue opened
with Apple about this. It does still work for physical devices though.
As soon as I figure out what the problem is, I will post an update.

-- 2014-12-29 UPDATE --

Updated to work with Boost 1.56, 1.57, and 1.58

Automatically choose the currently selected SDK for both iOS and OSX

Fixed a couple places where the wrong $XXX_DEV_CMD was being used

-- END UPDATE --

This is a modified version of Pete Goodliffe's original boost.sh build script,
(and a couple of other sources whom I can't remember)

The original version didn't work with the 64-bit iPhone Simulator,
and didn't build at all for OSX.

This works for Boost 1.56 and 1.57. If you need the version that builds 1.55
and older, use this gist:
	https://gist.github.com/faithfracture/c629ae4c7168216a9856/61be257e1c0839c85743777d0687becad9913bf7

I also ran into an issue where utf8_codecvt_facet.o existed in both the 
program_options and filesystem libraries. When linking against the
framework, there was a missing vtable entry for it. Adding the step
in unpackArchive() that prepends the library name to the .o files
prevents this error.

I hope this keeps at least one other person from ripping their hair out.

Let me know if you find errors or have optimizations.

I will be updating this as often as necessary.<|MERGE_RESOLUTION|>--- conflicted
+++ resolved
@@ -1,12 +1,7 @@
-<<<<<<< HEAD
-
 -- 2018-09-20 --
 * Added support for building 32/64-bit macOS universal
-=======
--- 2018-09-20 --
 * Fixed macOS target problem that caused user-config.jam to be ignored
 * Fixed macOS specific share_ptr crasher caused by using -DBOOST_AC_USE_PTHREADS -DBOOST_SP_USE_PTHREADS
->>>>>>> 7384ff01
 
 -- 2018-08-24 --
 * Fixed incorrect ordering of params for tar command
