<<<<<<< HEAD
-- 2018-08-21 --
* Disabled hiding symbols & inlines
  - This was causing clang to throw warnings, regardless of the project's
    visibility settings. I don't see any reason it needs to be enabled
	anyways.

	If this causes a problem for your project let me know and I will add a
	CLI flag to optionally add them back in (or just do it yourself &
	submit a PR!)
	
-- 2018-08-15 --
* Fixed universal build to allow for build directories that contain spaces

-- 2018-08-14 --
* Fixed I'm stupid and forgot how line contiuations work in Bash...
=======
-- 2018-08-24 --
* Fixed incorrect ordering of params for tar command
>>>>>>> 0676255a

-- 2018-07-27 --
* Updated Boost version to 1.67.0
* Fixed tvOS build

-- 2018-06-07 --
* Added a CLI flag to create universal FAT binaries for iOS and tvOS.

-- 2018-06-06 --
* Added a CLI flag to place framework headers in a 'boost' root directory.

-- 2018-02-20 --
* Added command line options for macOS architectures
* Added command line options for iOS architectures
* Added '--purge' command line option
* Set iOS architecture to arm64 only, if the minimum iOS version is 11.0
  or newer

-- 2018-02-13 --
* Fixed enforcing the minimum macOS version

-- 2017-02-24 --
* Updated default Boost version to 1.63.0
* Changed min iOS version to 10.0
* Changed min tvOS version to 10.0
* Added a parameter to specify the number of threads to use
* Changed all 'OSX' variable names to 'macOS'
* Changed the name of the log when building for iOS from "iphone-build.log" to
  "ios-build.log"
* Fixed a couple of badly placed braces in the parameter parsing function.
  This should have caused the script to crash when those parameters were used.
  I dunno how or if that ever worked.
* Added more documentation for the --boost-libs parameter. For some reason I
  actually bothered to take the time to build each one of these individually
  and figure out what builds for what. Still a couple things I'm not sure
  about, but... whatever, it's close enough for now. If you want / need more,
  ask.

-- 2016-05-18 --
* Added tvOS support
* Moved build output to a build directory. All output will now be located at:
	{pwd}/build/boost/{boost_version}/{build_target}/
* Only the currently building target will be cleaned (meaning if you are
  building for ios, the osx and tvos output & build directories won't be
  removed).
* Quoted all the path strings (you know, in case you like putting spaces in
  your paths). (Thanks to JanX2 for this)
* Build output is redirected to a log file, rather than stdout / stderr. This
  log file will be located in the target build output directory.
* No longer backup / restore user-config.jam. (No need, since it's being
  written each time the script is run for each target anyways).

-- 2015-09-22 UPDATE --
Added command line args!
You can now specify if you want to build just for iOS or OS X, along with some
other things.
Run boost.sh -h for more info.
Let me know if there are any other parameters that you think would be useful.

-- 2015-09-18 UPDATE --
Fixed script for iOS Simulator (Thanks @XMitja!)
• There is now a MIN_IOS_VERSION variable. Make sure you set this
appropriately.

cleanup function now actually removes all build artifacts

Fixed updateBoost function to move the existing user-config.jam instead 
of copying it. Copying it resulted in writing duplicate entries each time 
the script was run.

NOTE: Currently does not build with bitcode. I will figure that one out when I
get time. 
I'm at the cusp of a product release though, so it might be a little while. 
Just disable bitcode for your project for the time being.

-- 2015-08-26 UPDATE --
The resulting libraries from this script are currently not working for
the iOS simulator under Xcode 7 as of beta 6. I have an issue opened
with Apple about this. It does still work for physical devices though.
As soon as I figure out what the problem is, I will post an update.

-- 2014-12-29 UPDATE --

Updated to work with Boost 1.56, 1.57, and 1.58

Automatically choose the currently selected SDK for both iOS and OSX

Fixed a couple places where the wrong $XXX_DEV_CMD was being used

-- END UPDATE --

This is a modified version of Pete Goodliffe's original boost.sh build script,
(and a couple of other sources whom I can't remember)

The original version didn't work with the 64-bit iPhone Simulator,
and didn't build at all for OSX.

This works for Boost 1.56 and 1.57. If you need the version that builds 1.55
and older, use this gist:
	https://gist.github.com/faithfracture/c629ae4c7168216a9856/61be257e1c0839c85743777d0687becad9913bf7

I also ran into an issue where utf8_codecvt_facet.o existed in both the 
program_options and filesystem libraries. When linking against the
framework, there was a missing vtable entry for it. Adding the step
in unpackArchive() that prepends the library name to the .o files
prevents this error.

I hope this keeps at least one other person from ripping their hair out.

Let me know if you find errors or have optimizations.

I will be updating this as often as necessary.<|MERGE_RESOLUTION|>--- conflicted
+++ resolved
@@ -1,4 +1,6 @@
-<<<<<<< HEAD
+-- 2018-08-24 --
+* Fixed incorrect ordering of params for tar command
+
 -- 2018-08-21 --
 * Disabled hiding symbols & inlines
   - This was causing clang to throw warnings, regardless of the project's
@@ -14,10 +16,6 @@
 
 -- 2018-08-14 --
 * Fixed I'm stupid and forgot how line contiuations work in Bash...
-=======
--- 2018-08-24 --
-* Fixed incorrect ordering of params for tar command
->>>>>>> 0676255a
 
 -- 2018-07-27 --
 * Updated Boost version to 1.67.0
