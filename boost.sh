--- conflicted
+++ resolved
@@ -1022,7 +1022,6 @@
             else
                 cp "macos-build/stage/lib/libboost_$NAME.a" \
                     "$MACOS_BUILD_DIR/${MACOS_ARCHS[0]}/libboost_$NAME.a"
-<<<<<<< HEAD
             fi
         fi
 
@@ -1035,8 +1034,6 @@
             else
                 cp "macos-silicon-build/stage/lib/libboost_$NAME.a" \
                     "$MACOS_SILICON_BUILD_DIR/${MACOS_SILICON_ARCHS[0]}/libboost_$NAME.a"
-=======
->>>>>>> 1878bd32
             fi
         fi
     done
