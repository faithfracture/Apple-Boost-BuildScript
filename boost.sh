--- conflicted
+++ resolved
@@ -1459,33 +1459,6 @@
     # archs / plaforms.
     HEADERS_PATH=""
     if [[ -n $BUILD_IOS ]]; then
-<<<<<<< HEAD
-        if elementIn "arm64" "${IOS_ARCHS[@]}" && \
-           elementIn "armv7" "${IOS_ARCHS[@]}"; then
-           echo "Combining arm64 and armv7 archives"
-          # armv7 and arm64 binaries need to be lipo'd together before putting them in the xcframework.
-            IOS_BOOST_FILES=( "$IOS_OUTPUT_DIR/build/arm64/libboost.a" \
-                              "$IOS_OUTPUT_DIR/build/armv7/libboost.a" )
-      
-            # lipo the files together
-            mkdir -p "$IOS_OUTPUT_DIR/build/armcombined"
-            COMBINED_IOS_BUILD="$IOS_OUTPUT_DIR/build/armcombined/libboost.a"
-            lipo -create -output "$COMBINED_IOS_BUILD" "${IOS_BOOST_FILES[@]}"
-        fi
-        if elementIn "i386"   "${IOS_SIM_ARCHS[@]}" && \
-           elementIn "x86_64" "${IOS_SIM_ARCHS[@]}"; then
-          # i386 and x86_64 binaries need to be lipo'd together before putting them in the xcframework.
-            echo "Combining i386 and x86_64 archives"
-            SIM_BOOST_FILES=( "$IOS_OUTPUT_DIR/build/i386/libboost.a" \
-                              "$IOS_OUTPUT_DIR/build/x86_64/libboost.a" )
-      
-            # lipo the files together
-            mkdir -p "$IOS_OUTPUT_DIR/build/simcombined"
-            COMBINED_SIM_BUILD="$IOS_OUTPUT_DIR/build/simcombined/libboost.a"
-            lipo -create -output "$COMBINED_SIM_BUILD" "${SIM_BOOST_FILES[@]}"
-        fi
-
-=======
         echo "Re-lipo iOS Device libs"
         ARCH_FILES=()
         for ARCH in "${IOS_ARCHS[@]}"; do
@@ -1500,12 +1473,7 @@
         done
         $IOS_DEV_CMD lipo -create "${ARCH_FILES[@]}" -o "$IOS_BUILD_DIR/iphonesimulator/libboost.a" || abort "iOS Simulator Lipo failed"
       
->>>>>>> b015cc2f
         for LIBPATH in "$IOS_OUTPUT_DIR"/build/*/libboost.a; do
-            # skip previously combined libraries
-            if elementIn "$LIBPATH" "${IOS_BOOST_FILES[@]}"; then continue; fi
-            if elementIn "$LIBPATH" "${SIM_BOOST_FILES[@]}"; then continue; fi
-            echo "adding $LIBPATH to framework"
             LIB_ARGS+=('-library' "$LIBPATH")
             SLICES_COUNT=$((SLICES_COUNT + 1))
         done
