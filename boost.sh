--- conflicted
+++ resolved
@@ -199,15 +199,13 @@
     --no-framework
         Do not create the framework.
 
-<<<<<<< HEAD
     --universal
         Create universal static library for iOS.
-=======
+
     --framework-header-root
         Place headers in a 'boost' root directory in the framework rather than
         directly in the 'Headers' directory.
         Added for compatibility with projects that expect this structure.
->>>>>>> 9d3b8730
 
     --clean
         Just clean up build artifacts, but don't actually build anything.
